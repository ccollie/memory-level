var inherits          = require('inherits')
  , AbstractLevelDOWN = require('abstract-leveldown').AbstractLevelDOWN
  , AbstractIterator  = require('abstract-leveldown').AbstractIterator
  , ltgt              = require('ltgt')
  , noop              = function () {}
  , setImmediate      = global.setImmediate || process.nextTick
  , createRBT = require('functional-red-black-tree')

function gt(value) {
  return value > this._end
}
function gte(value) {
  return value >= this._end;
}
function lt(value) {
  return value < this._end;
}
function lte(value) {
  return value <= this._end;
}

function MemIterator (db, options) {
  AbstractIterator.call(this, db);
  this._limit   = options.limit;
  if (this._limit === -1) {
    this._limit = Infinity;
  }
  this.keyAsBuffer = options.keyAsBuffer !== false;
  this.valueAsBuffer = options.valueAsBuffer !== false;
  this._reverse   = options.reverse;
  this._options = options;
  this._done = 0;
  if (!this._reverse) {
    this._incr = 'next';
    this._start = ltgt.lowerBound(options);
    this._end = ltgt.upperBound(options);
    if (typeof this._start === 'undefined') {
      this._tree = db.tree.begin;
    } if (ltgt.lowerBoundInclusive(options)) {
      this._tree = db.tree.ge(this._start);
    } else {
      this._tree = db.tree.gt(this._start);
    }
    if (this._end) {
      if (ltgt.upperBoundInclusive(options)) {
        this._test = lte;
      } else {
        this._test = lt;
      }
    }
  } else {
    this._incr = 'prev';
    this._start = ltgt.upperBound(options);
    this._end = ltgt.lowerBound(options);
    if (typeof this._start === 'undefined') {
      this._tree = db.tree.end;
    } if (ltgt.upperBoundInclusive(options)) {
      this._tree = db.tree.le(this._start);
    } else {
      this._tree = db.tree.lt(this._start);
    }
    if (this._end) {
      if (ltgt.lowerBoundInclusive(options)) {
        this._test = gte;
      } else {
        this._test = gt;
      }
    }
  }
}

inherits(MemIterator, AbstractIterator)

MemIterator.prototype._next = function (callback) {
<<<<<<< HEAD

  if (this._done++ >= this._limit) {
    return setImmediate(callback);
  }
  if (!this._tree.valid) {
    return setImmediate(callback);
  }

  var key = this._tree.key;
  var value = this._tree.value;
  if (!this._test(key)) {
    return setImmediate(callback);
  }
  if (this.keyAsBuffer) {
    key = new Buffer(key);
  }

  if (this.valueAsBuffer){
    value = new Buffer(value);
  }
  this._tree[this._incr]();
  setImmediate(function () {
    callback(null, key, value);
  });
};

MemIterator.prototype._test = function () {
  return true;
};
=======
  var self  = this
    , key
    , value

  while (self._pos < self._keys.length) {
    key = self._keys[self._pos++]
    if (toKey(key) in self.db._store) {
      value = self.db._store[toKey(key)]
      return setImmediate(function () { callback(null, key, value) })
    }
  }
  
  setImmediate(callback)

}
>>>>>>> 2bb60c4c

function MemDOWN (location) {
  if (!(this instanceof MemDOWN))
    return new MemDOWN(location)

  AbstractLevelDOWN.call(this, typeof location == 'string' ? location : '')
  this.tree = createRBT();
}

inherits(MemDOWN, AbstractLevelDOWN)

MemDOWN.prototype._open = function (options, callback) {
  var self = this
  setImmediate(function () { callback(null, self) })
}

MemDOWN.prototype._put = function (key, value, options, callback) {
  this.tree = this.tree.remove(key).insert(key, value)
  setImmediate(callback)
}

MemDOWN.prototype._get = function (key, options, callback) {
  var value = this.tree.get(key)
  if (value === undefined) {
    // 'NotFound' error, consistent with LevelDOWN API
    var err = new Error('NotFound')
    return setImmediate(function () { callback(err) })
  }
  if (options.asBuffer !== false && !Buffer.isBuffer(value))
    value = new Buffer(String(value))
  setImmediate(function () {
    callback(null, value)
  })
}

MemDOWN.prototype._del = function (key, options, callback) {
  this.tree = this.tree.remove(key)
  setImmediate(callback)
}

MemDOWN.prototype._batch = function (array, options, callback) {
  var err
    , i = -1
    , key
    , value
    , len = array.length
  function errorCall() {
    callback(err);
  }
  while (++i < len) {
    if (array[i]) {
      key = Buffer.isBuffer(array[i].key) ? array[i].key : String(array[i].key)
      err = this._checkKey(key, 'key')
      if (err) return setImmediate(errorCall)
      if (array[i].type === 'del') {
        this._del(array[i].key, options, noop)
      } else if (array[i].type === 'put') {
        value = Buffer.isBuffer(array[i].value) ? array[i].value : String(array[i].value)
        err = this._checkKey(value, 'value')
        if (err) return setImmediate(errorCall)
        this._put(key, value, options, noop)
      }
    }
  }
  
  setImmediate(callback)
}

MemDOWN.prototype._iterator = function (options) {
  return new MemIterator(this, options)
}

MemDOWN.prototype._isBuffer = function (obj) {
  return Buffer.isBuffer(obj)
}

module.exports = MemDOWN<|MERGE_RESOLUTION|>--- conflicted
+++ resolved
@@ -10,30 +10,30 @@
   return value > this._end
 }
 function gte(value) {
-  return value >= this._end;
+  return value >= this._end
 }
 function lt(value) {
-  return value < this._end;
+  return value < this._end
 }
 function lte(value) {
-  return value <= this._end;
+  return value <= this._end
 }
 
 function MemIterator (db, options) {
-  AbstractIterator.call(this, db);
-  this._limit   = options.limit;
+  AbstractIterator.call(this, db)
+  this._limit   = options.limit
   if (this._limit === -1) {
-    this._limit = Infinity;
+    this._limit = Infinity
   }
-  this.keyAsBuffer = options.keyAsBuffer !== false;
-  this.valueAsBuffer = options.valueAsBuffer !== false;
-  this._reverse   = options.reverse;
-  this._options = options;
-  this._done = 0;
+  this.keyAsBuffer = options.keyAsBuffer !== false
+  this.valueAsBuffer = options.valueAsBuffer !== false
+  this._reverse   = options.reverse
+  this._options = options
+  this._done = 0
   if (!this._reverse) {
     this._incr = 'next';
     this._start = ltgt.lowerBound(options);
-    this._end = ltgt.upperBound(options);
+    this._end = ltgt.upperBound(options)
     if (typeof this._start === 'undefined') {
       this._tree = db.tree.begin;
     } if (ltgt.lowerBoundInclusive(options)) {
@@ -43,27 +43,27 @@
     }
     if (this._end) {
       if (ltgt.upperBoundInclusive(options)) {
-        this._test = lte;
+        this._test = lte
       } else {
-        this._test = lt;
+        this._test = lt
       }
     }
   } else {
     this._incr = 'prev';
-    this._start = ltgt.upperBound(options);
-    this._end = ltgt.lowerBound(options);
+    this._start = ltgt.upperBound(options)
+    this._end = ltgt.lowerBound(options)
     if (typeof this._start === 'undefined') {
       this._tree = db.tree.end;
     } if (ltgt.upperBoundInclusive(options)) {
-      this._tree = db.tree.le(this._start);
+      this._tree = db.tree.le(this._start)
     } else {
-      this._tree = db.tree.lt(this._start);
+      this._tree = db.tree.lt(this._start)
     }
     if (this._end) {
       if (ltgt.lowerBoundInclusive(options)) {
-        this._test = gte;
+        this._test = gte
       } else {
-        this._test = gt;
+        this._test = gt
       }
     }
   }
@@ -72,60 +72,44 @@
 inherits(MemIterator, AbstractIterator)
 
 MemIterator.prototype._next = function (callback) {
-<<<<<<< HEAD
+  var key,
+      value
 
-  if (this._done++ >= this._limit) {
-    return setImmediate(callback);
-  }
-  if (!this._tree.valid) {
-    return setImmediate(callback);
-  }
+  if (this._done++ >= this._limit)
+    return setImmediate(callback)
 
-  var key = this._tree.key;
-  var value = this._tree.value;
-  if (!this._test(key)) {
-    return setImmediate(callback);
-  }
+  if (!this._tree.valid)
+    return setImmediate(callback)
+
+  key = this._tree.key
+  value = this._tree.value
+
+  if (!this._test(key))
+    return setImmediate(callback)
+
   if (this.keyAsBuffer) {
-    key = new Buffer(key);
+    key = new Buffer(key)
   }
 
   if (this.valueAsBuffer){
-    value = new Buffer(value);
+    value = new Buffer(value)
   }
-  this._tree[this._incr]();
+
+  this._tree[this._incr]()
+
   setImmediate(function () {
-    callback(null, key, value);
-  });
-};
+    callback(null, key, value)
+  })
+}
 
-MemIterator.prototype._test = function () {
-  return true;
-};
-=======
-  var self  = this
-    , key
-    , value
-
-  while (self._pos < self._keys.length) {
-    key = self._keys[self._pos++]
-    if (toKey(key) in self.db._store) {
-      value = self.db._store[toKey(key)]
-      return setImmediate(function () { callback(null, key, value) })
-    }
-  }
-  
-  setImmediate(callback)
-
-}
->>>>>>> 2bb60c4c
+MemIterator.prototype._test = function () {return true};
 
 function MemDOWN (location) {
   if (!(this instanceof MemDOWN))
     return new MemDOWN(location)
 
   AbstractLevelDOWN.call(this, typeof location == 'string' ? location : '')
-  this.tree = createRBT();
+  this.tree = createRBT()
 }
 
 inherits(MemDOWN, AbstractLevelDOWN)
